# Copyright (C) 2015-2018 Jurriaan Bremer.
# This file is part of VMCloak - http://www.vmcloak.org/.
# See the file 'docs/LICENSE.txt' for copying permission.

from vmcloak.abstract import Dependency

class Flash(Dependency):
    name = "flash"
    default = "11.7.700.169"
    recommended = True
<<<<<<< HEAD
    exes = [{
        "version": "11.4.402.287",
        "url": "https://cuckoo.sh/vmcloak/flashplayer11_4r402_287_winax.msi",
        "sha1": "99fb61ed221df9125698e78d659ee1fc93b97c60",
    }, {
        "version": "11.6.602.168",
        "url": "https://cuckoo.sh/vmcloak/flashplayer11_6r602_168_winax.msi",
        "sha1": "906f920563403ace6dee9b0cff982ea02d4b5c06",
    }, {
        "version": "11.7.700.169",
        "url": "https://cuckoo.sh/vmcloak/flashplayer11_7r700_169_winax.msi",
        "sha1": "790b09c63c44f0eafd7151096bf58964857d3b17",
    }, {
        "version": "11.8.800.94",
        "url": "https://cuckoo.sh/vmcloak/flashplayer11_8r800_94_winax.msi",
        "sha1": "f7a152aa3af4a7bbef4f87ab5e05d24824ddf439",
    }, {
        "version": "11.8.800.174",
        "url": "https://cuckoo.sh/vmcloak/flashplayer11_8r800_174_winax.msi",
        "sha1": "f3a466b33e11a72f3bef4ecd40ef63c19f97a077",
    }, {
        "version": "11.9.900.117",
        "url": "https://cuckoo.sh/vmcloak/flashplayer11_9r900_117_winax.msi",
        "sha1": "982cf5626174e42814a7bb27ff62378b230dc201",
    }, {
        "version": "11.9.900.170",
        "url": "https://cuckoo.sh/vmcloak/flashplayer11_9r900_170_winax.msi",
        "sha1": "877c7e9a6de692bdef95a4f3cc22b9fb385db92e",
    }, {
        "version": "12.0.0.38",
        "url": "https://cuckoo.sh/vmcloak/flashplayer12_0r0_38_winax.msi",
        "sha1": "e44908c9a813876c1a332a174b2e3e9dff47a4ff",
    }, {
        "version": "13.0.0.182",
        "url": "https://cuckoo.sh/vmcloak/flashplayer13_0r0_182_winax.msi",
        "sha1": "fbe7a2698da29284be8366adaf8765e9990fd6e0",
    }, {
        "version": "13.0.0.214",
        "url": "https://cuckoo.sh/vmcloak/flashplayer13_0r0_214_winax.msi",
        "sha1": "c79bfbb23b497cec805164df9f038644d74476aa",
    }, {
        "version": "14.0.0.125",
        "url": "https://cuckoo.sh/vmcloak/flashplayer14_0r0_125_winax.msi",
        "sha1": "f6bd2b5e91195182898828cc1235fd27d2aa8d55",
    }, {
        "version": "15.0.0.167",
        "url": "https://cuckoo.sh/vmcloak/flashplayer15_0r0_167_winax.msi",
        "sha1": "79f04ea94d033c07e7cc889751769e98f99d23fb",
    }, {
        "version": "15.0.0.189",
        "url": "https://cuckoo.sh/vmcloak/flashplayer15_0r0_189_winax.msi",
        "sha1": "8bfd539853e0db0a58efdb8c5f5c021f1fcb9f8d",
    }, {
        "version": "16.0.0.235",
        "url": "https://cuckoo.sh/vmcloak/flashplayer16_0r0_235_winax.msi",
        "sha1": "ad3da00825193ecee48440203b6051310f4de3b7",
    }, {
        "version": "18.0.0.194",
        "url": "https://cuckoo.sh/vmcloak/flashplayer18_0r0_194_winax.msi",
        "sha1": "2611f2d81ea8ef747f079d797099da89648566ed",
    }, {
        "version": "18.0.0.203",
        "url": "https://cuckoo.sh/vmcloak/flashplayer18_0r0_203_winax.msi",
        "sha1": "98ab0531be9f2b49adeb56c621678c17455e6f66",
    }, {
        "version": "18.0.0.209",
        "url": "https://cuckoo.sh/vmcloak/flashplayer18_0r0_209_winax.msi",
        "sha1": "a209b6a320965cfbd75455ee79ab28e03bd5371c",
    }, {
        "version": "19.0.0.207",
        "url": "https://cuckoo.sh/vmcloak/flashplayer19_0r0_207_winax.msi",
        "sha1": "9a901f938add920ed846ae18187176cbdb40ecfb",
    }, {
        "version": "19.0.0.245",
        "url": "https://cuckoo.sh/vmcloak/flashplayer19_0r0_245_winax.msi",
        "sha1": "1efef336190b021f6df3325f958f1698a91cce8c",
    }, {
        "version": "20.0.0.228",
        "url": "https://cuckoo.sh/vmcloak/flashplayer20_0d0_228_winax.msi",
        "sha1": "fa86f107111fc7def35742097bf0aa29c82d7638",
    }]
=======
    exes = [
        {
            "version": "11.4.402.287",
            "url": "https://cuckoo.sh/vmcloak/flashplayer11_4r402_287_winax.msi",
            "sha1": "99fb61ed221df9125698e78d659ee1fc93b97c60",
        },
        {
            "version": "11.6.602.168",
            "url": "https://cuckoo.sh/vmcloak/flashplayer11_6r602_168_winax.msi",
            "sha1": "906f920563403ace6dee9b0cff982ea02d4b5c06",
        },
        {
            # Released 4/9/2013
            "version": "11.7.700.169",
            "url": "https://cuckoo.sh/vmcloak/flashplayer11_7r700_169_winax.msi",
            "sha1": "790b09c63c44f0eafd7151096bf58964857d3b17",
        },
        {
            "version": "11.8.800.94",
            "url": "https://cuckoo.sh/vmcloak/flashplayer11_8r800_94_winax.msi",
            "sha1": "f7a152aa3af4a7bbef4f87ab5e05d24824ddf439",
        },
        {
            "version": "11.8.800.174",
            "url": "https://cuckoo.sh/vmcloak/flashplayer11_8r800_174_winax.msi",
            "sha1": "f3a466b33e11a72f3bef4ecd40ef63c19f97a077",
        },
        {
            "version": "11.9.900.117",
            "url": "https://cuckoo.sh/vmcloak/flashplayer11_9r900_117_winax.msi",
            "sha1": "982cf5626174e42814a7bb27ff62378b230dc201",
        },
        {
            "version": "11.9.900.170",
            "url": "https://cuckoo.sh/vmcloak/flashplayer11_9r900_170_winax.msi",
            "sha1": "877c7e9a6de692bdef95a4f3cc22b9fb385db92e",
        },
        {
            # Released 1/14/2014
            "version": "12.0.0.38",
            "url": "https://cuckoo.sh/vmcloak/flashplayer12_0r0_38_winax.msi",
            "sha1": "e44908c9a813876c1a332a174b2e3e9dff47a4ff",
        },
        {
            "version": "13.0.0.182",
            "url": "https://cuckoo.sh/vmcloak/flashplayer13_0r0_182_winax.msi",
            "sha1": "fbe7a2698da29284be8366adaf8765e9990fd6e0",
        },
        {
            "version": "13.0.0.214",
            "url": "https://cuckoo.sh/vmcloak/flashplayer13_0r0_214_winax.msi",
            "sha1": "c79bfbb23b497cec805164df9f038644d74476aa",
        },
        {
            "version": "14.0.0.125",
            "url": "https://cuckoo.sh/vmcloak/flashplayer14_0r0_125_winax.msi",
            "sha1": "f6bd2b5e91195182898828cc1235fd27d2aa8d55",
        },
        {
            "version": "15.0.0.167",
            "url": "https://cuckoo.sh/vmcloak/flashplayer15_0r0_167_winax.msi",
            "sha1": "79f04ea94d033c07e7cc889751769e98f99d23fb",
        },
        {
            "version": "15.0.0.189",
            "url": "https://cuckoo.sh/vmcloak/flashplayer15_0r0_189_winax.msi",
            "sha1": "8bfd539853e0db0a58efdb8c5f5c021f1fcb9f8d",
        },
        {
            "version": "16.0.0.235",
            "url": "https://cuckoo.sh/vmcloak/flashplayer16_0r0_235_winax.msi",
            "sha1": "ad3da00825193ecee48440203b6051310f4de3b7",
        },
        {
            "version": "18.0.0.194",
            "url": "https://cuckoo.sh/vmcloak/flashplayer18_0r0_194_winax.msi",
            "sha1": "2611f2d81ea8ef747f079d797099da89648566ed",
        },
        {
            "version": "18.0.0.203",
            "url": "https://cuckoo.sh/vmcloak/flashplayer18_0r0_203_winax.msi",
            "sha1": "98ab0531be9f2b49adeb56c621678c17455e6f66",
        },
        {
            "version": "18.0.0.209",
            "url": "https://cuckoo.sh/vmcloak/flashplayer18_0r0_209_winax.msi",
            "sha1": "a209b6a320965cfbd75455ee79ab28e03bd5371c",
        },
        {
            "version": "19.0.0.207",
            "url": "https://cuckoo.sh/vmcloak/flashplayer19_0r0_207_winax.msi",
            "sha1": "9a901f938add920ed846ae18187176cbdb40ecfb",
        },
        {
            "version": "19.0.0.245",
            "url": "https://cuckoo.sh/vmcloak/flashplayer19_0r0_245_winax.msi",
            "sha1": "1efef336190b021f6df3325f958f1698a91cce8c",
        },
        {
            # Released 12/8/2015
            "version": "20.0.0.228",
            "url": "https://cuckoo.sh/vmcloak/flashplayer20_0d0_228_winax.msi",
            "sha1": "fa86f107111fc7def35742097bf0aa29c82d7638",
        },
        {
            # Released 1/19/2016
            "version": "20.0.0.286",
            "url": "https://cuckoo.sh/vmcloak/flashplayer20_0r0_286_winax.msi",
            "sha1": "a1b73c662b7bce03ff2d8a729005e81036ea1a24",
        },
        {
            # Released 2/9/2016
            "version": "20.0.0.306",
            "url": "https://cuckoo.sh/vmcloak/flashplayer20_0r0_306_winax.msi",
            "sha1": "68ae4277d68146749cb6cf597d3d6be07422c372",
        },
        {
            # Released 3/10/2016
            "version": "21.0.0.182",
            "url": "https://cuckoo.sh/vmcloak/flashplayer21_0r0_182_winax.msi",
            "sha1": "717582fc7138c9cf4b3ec88413d38cddf8613d4c",
        },
        {
            # Released 3/23/2016
            "version": "21.0.0.197",
            "url": "https://cuckoo.sh/vmcloak/flashplayer21_0r0_197_winax.msi",
            "sha1": "1e81a4617abcbb95ee6bf9250be5a205ce0d289b",
        },
        {
            # Released 4/7/2016
            "version": "21.0.0.213",
            "url": "https://cuckoo.sh/vmcloak/flashplayer21_0r0_213_winax.msi",
            "sha1": "6d23ae1f12682b6baa1833c12955ca9adf7d13f2",
        },
        {
            # Released 5/12/2016
            "version": "21.0.0.242",
            "url": "https://cuckoo.sh/vmcloak/flashplayer21_0r0_242_winax.msi",
            "sha1": "01261660476cdcacf1872a8a5142018bce6de1dc",
        },
        {
            # Released 6/16/2016
            "version": "22.0.0.192",
            "url": "https://cuckoo.sh/vmcloak/flashplayer22_0r0_192_winax.msi",
            "sha1": "6aba77bca04f7170ac90c3852b837027f840b051",
        },
        {
            # Released 7/12/2016
            "version": "22.0.0.209",
            "url": "https://cuckoo.sh/vmcloak/flashplayer22_0r0_209_winax.msi",
            "sha1": "7db31a028cf14bdcdb4374fd941c08412130e384",
        },
        {
            # Released 9/13/2016
            "version": "23.0.0.162",
            "url": "https://cuckoo.sh/vmcloak/flashplayer23_0r0_162_winax.msi",
            "sha1": "4408e4b6c9ced6490d2b0b81d6a62d00776c8042",
        },
        {
            # Released 10/11/2016
            "version": "23.0.0.185",
            "url": "https://cuckoo.sh/vmcloak/flashplayer23_0r0_185_winax.msi",
            "sha1": "b86c4a79c445481992ac41c47a22323068ca40b1",
        },
        {
            # Released 10/26/2016
            "version": "23.0.0.205",
            "url": "https://cuckoo.sh/vmcloak/flashplayer23_0r0_205_winax.msi",
            "sha1": "c329a24860028263631411bd1c37369022473e9a",
        },
        {
            # Released 11/8/2016
            "version": "23.0.0.207",
            "url": "https://cuckoo.sh/vmcloak/flashplayer23_0r0_207_winax.msi",
            "sha1": "699097fa5bbc4d3a0a9733108678ee642d1cc667",
        },
        {
            # Released 12/13/2016
            "version": "24.0.0.186",
            "url": "https://cuckoo.sh/vmcloak/flashplayer24_0r0_186_winax.msi",
            "sha1": "f9828b0e872f71879664078dbaa23b05fff47494",
        },
        {
            # Released 1/10/2017
            "version": "24.0.0.194",
            "url": "https://cuckoo.sh/vmcloak/flashplayer24_0r0_194_winax.msi",
            "sha1": "2d9648adf6fdc05cbc61b037ec5e434c7a73dfe4",
        },
        {
            # Released 2/14/2017
            "version": "24.0.0.221",
            "url": "https://cuckoo.sh/vmcloak/flashplayer24_0r0_221_winax.msi",
            "sha1": "e8ac1c9c4e12ce7164b1f7374e6ef2868ab51e7f",
        },
        {
            # Released 03/14/2017
            "version": "25.0.0.127",
            "url": "https://cuckoo.sh/vmcloak/flashplayer25_0r0_127_winax.msi",
            "sha1": "78618c96a0e65cc1ace1aedb0ecac04972b3ac7f",
        },
        {
            # Released 04/11/2017
            "version": "25.0.0.148",
            "url": "https://cuckoo.sh/vmcloak/flashplayer25_0r0_148_winax.msi",
            "sha1": "e3907d0e0ac26a2db556ee6fa864243f3cb0a9f0",
        },
        {
            "version": "latest",
            "urls": [
                "https://fpdownload.macromedia.com/pub/flashplayer/latest/help/install_flash_player_ax.exe",
            ],
        },
    ]
>>>>>>> f0fffb73

    def run(self):
        self.upload_dependency("C:\\%s" % self.filename)

        if self.filename.endswith(".msi"):
            self.a.execute("msiexec /i C:\\%s /passive" % self.filename)
        else:
            self.a.execute("C:\\%s -install" % self.filename)

        mms = ("SilentAutoUpdateEnable=0\r\n"
               "AutoUpdateDisable=1\r\n"
               "ProtectedMode=0\r\n")

        if self.h.arch == "x86":
            mmsfp = "C:\\Windows\\System32\\Macromed\\Flash\\mms.cfg"
        else:
            mmsfp = "C:\\Windows\\SysWow64\\Macromed\\Flash\\mms.cfg"

        self.a.upload(mmsfp, mms)

        self.a.remove("C:\\%s" % self.filename)<|MERGE_RESOLUTION|>--- conflicted
+++ resolved
@@ -8,7 +8,6 @@
     name = "flash"
     default = "11.7.700.169"
     recommended = True
-<<<<<<< HEAD
     exes = [{
         "version": "11.4.402.287",
         "url": "https://cuckoo.sh/vmcloak/flashplayer11_4r402_287_winax.msi",
@@ -18,6 +17,7 @@
         "url": "https://cuckoo.sh/vmcloak/flashplayer11_6r602_168_winax.msi",
         "sha1": "906f920563403ace6dee9b0cff982ea02d4b5c06",
     }, {
+        # Released 4/9/2013
         "version": "11.7.700.169",
         "url": "https://cuckoo.sh/vmcloak/flashplayer11_7r700_169_winax.msi",
         "sha1": "790b09c63c44f0eafd7151096bf58964857d3b17",
@@ -38,6 +38,7 @@
         "url": "https://cuckoo.sh/vmcloak/flashplayer11_9r900_170_winax.msi",
         "sha1": "877c7e9a6de692bdef95a4f3cc22b9fb385db92e",
     }, {
+        # Released 1/14/2014
         "version": "12.0.0.38",
         "url": "https://cuckoo.sh/vmcloak/flashplayer12_0r0_38_winax.msi",
         "sha1": "e44908c9a813876c1a332a174b2e3e9dff47a4ff",
@@ -86,225 +87,101 @@
         "url": "https://cuckoo.sh/vmcloak/flashplayer19_0r0_245_winax.msi",
         "sha1": "1efef336190b021f6df3325f958f1698a91cce8c",
     }, {
+        # Released 12/8/2015
         "version": "20.0.0.228",
         "url": "https://cuckoo.sh/vmcloak/flashplayer20_0d0_228_winax.msi",
         "sha1": "fa86f107111fc7def35742097bf0aa29c82d7638",
+    }, {
+        # Released 1/19/2016
+        "version": "20.0.0.286",
+        "url": "https://cuckoo.sh/vmcloak/flashplayer20_0r0_286_winax.msi",
+        "sha1": "a1b73c662b7bce03ff2d8a729005e81036ea1a24",
+    }, {
+        # Released 2/9/2016
+        "version": "20.0.0.306",
+        "url": "https://cuckoo.sh/vmcloak/flashplayer20_0r0_306_winax.msi",
+        "sha1": "68ae4277d68146749cb6cf597d3d6be07422c372",
+    }, {
+        # Released 3/10/2016
+        "version": "21.0.0.182",
+        "url": "https://cuckoo.sh/vmcloak/flashplayer21_0r0_182_winax.msi",
+        "sha1": "717582fc7138c9cf4b3ec88413d38cddf8613d4c",
+    }, {
+        # Released 3/23/2016
+        "version": "21.0.0.197",
+        "url": "https://cuckoo.sh/vmcloak/flashplayer21_0r0_197_winax.msi",
+        "sha1": "1e81a4617abcbb95ee6bf9250be5a205ce0d289b",
+    }, {
+        # Released 4/7/2016
+        "version": "21.0.0.213",
+        "url": "https://cuckoo.sh/vmcloak/flashplayer21_0r0_213_winax.msi",
+        "sha1": "6d23ae1f12682b6baa1833c12955ca9adf7d13f2",
+    }, {
+        # Released 5/12/2016
+        "version": "21.0.0.242",
+        "url": "https://cuckoo.sh/vmcloak/flashplayer21_0r0_242_winax.msi",
+        "sha1": "01261660476cdcacf1872a8a5142018bce6de1dc",
+    }, {
+        # Released 6/16/2016
+        "version": "22.0.0.192",
+        "url": "https://cuckoo.sh/vmcloak/flashplayer22_0r0_192_winax.msi",
+        "sha1": "6aba77bca04f7170ac90c3852b837027f840b051",
+    }, {
+        # Released 7/12/2016
+        "version": "22.0.0.209",
+        "url": "https://cuckoo.sh/vmcloak/flashplayer22_0r0_209_winax.msi",
+        "sha1": "7db31a028cf14bdcdb4374fd941c08412130e384",
+    }, {
+        # Released 9/13/2016
+        "version": "23.0.0.162",
+        "url": "https://cuckoo.sh/vmcloak/flashplayer23_0r0_162_winax.msi",
+        "sha1": "4408e4b6c9ced6490d2b0b81d6a62d00776c8042",
+    }, {
+        # Released 10/11/2016
+        "version": "23.0.0.185",
+        "url": "https://cuckoo.sh/vmcloak/flashplayer23_0r0_185_winax.msi",
+        "sha1": "b86c4a79c445481992ac41c47a22323068ca40b1",
+    }, {
+        # Released 10/26/2016
+        "version": "23.0.0.205",
+        "url": "https://cuckoo.sh/vmcloak/flashplayer23_0r0_205_winax.msi",
+        "sha1": "c329a24860028263631411bd1c37369022473e9a",
+    }, {
+        # Released 11/8/2016
+        "version": "23.0.0.207",
+        "url": "https://cuckoo.sh/vmcloak/flashplayer23_0r0_207_winax.msi",
+        "sha1": "699097fa5bbc4d3a0a9733108678ee642d1cc667",
+    }, {
+        # Released 12/13/2016
+        "version": "24.0.0.186",
+        "url": "https://cuckoo.sh/vmcloak/flashplayer24_0r0_186_winax.msi",
+        "sha1": "f9828b0e872f71879664078dbaa23b05fff47494",
+    }, {
+        # Released 1/10/2017
+        "version": "24.0.0.194",
+        "url": "https://cuckoo.sh/vmcloak/flashplayer24_0r0_194_winax.msi",
+        "sha1": "2d9648adf6fdc05cbc61b037ec5e434c7a73dfe4",
+    }, {
+        # Released 2/14/2017
+        "version": "24.0.0.221",
+        "url": "https://cuckoo.sh/vmcloak/flashplayer24_0r0_221_winax.msi",
+        "sha1": "e8ac1c9c4e12ce7164b1f7374e6ef2868ab51e7f",
+    }, {
+        # Released 03/14/2017
+        "version": "25.0.0.127",
+        "url": "https://cuckoo.sh/vmcloak/flashplayer25_0r0_127_winax.msi",
+        "sha1": "78618c96a0e65cc1ace1aedb0ecac04972b3ac7f",
+    }, {
+        # Released 04/11/2017
+        "version": "25.0.0.148",
+        "url": "https://cuckoo.sh/vmcloak/flashplayer25_0r0_148_winax.msi",
+        "sha1": "e3907d0e0ac26a2db556ee6fa864243f3cb0a9f0",
+    }, {
+        "version": "latest",
+        "urls": [
+            "https://fpdownload.macromedia.com/pub/flashplayer/latest/help/install_flash_player_ax.exe",
+        ],
     }]
-=======
-    exes = [
-        {
-            "version": "11.4.402.287",
-            "url": "https://cuckoo.sh/vmcloak/flashplayer11_4r402_287_winax.msi",
-            "sha1": "99fb61ed221df9125698e78d659ee1fc93b97c60",
-        },
-        {
-            "version": "11.6.602.168",
-            "url": "https://cuckoo.sh/vmcloak/flashplayer11_6r602_168_winax.msi",
-            "sha1": "906f920563403ace6dee9b0cff982ea02d4b5c06",
-        },
-        {
-            # Released 4/9/2013
-            "version": "11.7.700.169",
-            "url": "https://cuckoo.sh/vmcloak/flashplayer11_7r700_169_winax.msi",
-            "sha1": "790b09c63c44f0eafd7151096bf58964857d3b17",
-        },
-        {
-            "version": "11.8.800.94",
-            "url": "https://cuckoo.sh/vmcloak/flashplayer11_8r800_94_winax.msi",
-            "sha1": "f7a152aa3af4a7bbef4f87ab5e05d24824ddf439",
-        },
-        {
-            "version": "11.8.800.174",
-            "url": "https://cuckoo.sh/vmcloak/flashplayer11_8r800_174_winax.msi",
-            "sha1": "f3a466b33e11a72f3bef4ecd40ef63c19f97a077",
-        },
-        {
-            "version": "11.9.900.117",
-            "url": "https://cuckoo.sh/vmcloak/flashplayer11_9r900_117_winax.msi",
-            "sha1": "982cf5626174e42814a7bb27ff62378b230dc201",
-        },
-        {
-            "version": "11.9.900.170",
-            "url": "https://cuckoo.sh/vmcloak/flashplayer11_9r900_170_winax.msi",
-            "sha1": "877c7e9a6de692bdef95a4f3cc22b9fb385db92e",
-        },
-        {
-            # Released 1/14/2014
-            "version": "12.0.0.38",
-            "url": "https://cuckoo.sh/vmcloak/flashplayer12_0r0_38_winax.msi",
-            "sha1": "e44908c9a813876c1a332a174b2e3e9dff47a4ff",
-        },
-        {
-            "version": "13.0.0.182",
-            "url": "https://cuckoo.sh/vmcloak/flashplayer13_0r0_182_winax.msi",
-            "sha1": "fbe7a2698da29284be8366adaf8765e9990fd6e0",
-        },
-        {
-            "version": "13.0.0.214",
-            "url": "https://cuckoo.sh/vmcloak/flashplayer13_0r0_214_winax.msi",
-            "sha1": "c79bfbb23b497cec805164df9f038644d74476aa",
-        },
-        {
-            "version": "14.0.0.125",
-            "url": "https://cuckoo.sh/vmcloak/flashplayer14_0r0_125_winax.msi",
-            "sha1": "f6bd2b5e91195182898828cc1235fd27d2aa8d55",
-        },
-        {
-            "version": "15.0.0.167",
-            "url": "https://cuckoo.sh/vmcloak/flashplayer15_0r0_167_winax.msi",
-            "sha1": "79f04ea94d033c07e7cc889751769e98f99d23fb",
-        },
-        {
-            "version": "15.0.0.189",
-            "url": "https://cuckoo.sh/vmcloak/flashplayer15_0r0_189_winax.msi",
-            "sha1": "8bfd539853e0db0a58efdb8c5f5c021f1fcb9f8d",
-        },
-        {
-            "version": "16.0.0.235",
-            "url": "https://cuckoo.sh/vmcloak/flashplayer16_0r0_235_winax.msi",
-            "sha1": "ad3da00825193ecee48440203b6051310f4de3b7",
-        },
-        {
-            "version": "18.0.0.194",
-            "url": "https://cuckoo.sh/vmcloak/flashplayer18_0r0_194_winax.msi",
-            "sha1": "2611f2d81ea8ef747f079d797099da89648566ed",
-        },
-        {
-            "version": "18.0.0.203",
-            "url": "https://cuckoo.sh/vmcloak/flashplayer18_0r0_203_winax.msi",
-            "sha1": "98ab0531be9f2b49adeb56c621678c17455e6f66",
-        },
-        {
-            "version": "18.0.0.209",
-            "url": "https://cuckoo.sh/vmcloak/flashplayer18_0r0_209_winax.msi",
-            "sha1": "a209b6a320965cfbd75455ee79ab28e03bd5371c",
-        },
-        {
-            "version": "19.0.0.207",
-            "url": "https://cuckoo.sh/vmcloak/flashplayer19_0r0_207_winax.msi",
-            "sha1": "9a901f938add920ed846ae18187176cbdb40ecfb",
-        },
-        {
-            "version": "19.0.0.245",
-            "url": "https://cuckoo.sh/vmcloak/flashplayer19_0r0_245_winax.msi",
-            "sha1": "1efef336190b021f6df3325f958f1698a91cce8c",
-        },
-        {
-            # Released 12/8/2015
-            "version": "20.0.0.228",
-            "url": "https://cuckoo.sh/vmcloak/flashplayer20_0d0_228_winax.msi",
-            "sha1": "fa86f107111fc7def35742097bf0aa29c82d7638",
-        },
-        {
-            # Released 1/19/2016
-            "version": "20.0.0.286",
-            "url": "https://cuckoo.sh/vmcloak/flashplayer20_0r0_286_winax.msi",
-            "sha1": "a1b73c662b7bce03ff2d8a729005e81036ea1a24",
-        },
-        {
-            # Released 2/9/2016
-            "version": "20.0.0.306",
-            "url": "https://cuckoo.sh/vmcloak/flashplayer20_0r0_306_winax.msi",
-            "sha1": "68ae4277d68146749cb6cf597d3d6be07422c372",
-        },
-        {
-            # Released 3/10/2016
-            "version": "21.0.0.182",
-            "url": "https://cuckoo.sh/vmcloak/flashplayer21_0r0_182_winax.msi",
-            "sha1": "717582fc7138c9cf4b3ec88413d38cddf8613d4c",
-        },
-        {
-            # Released 3/23/2016
-            "version": "21.0.0.197",
-            "url": "https://cuckoo.sh/vmcloak/flashplayer21_0r0_197_winax.msi",
-            "sha1": "1e81a4617abcbb95ee6bf9250be5a205ce0d289b",
-        },
-        {
-            # Released 4/7/2016
-            "version": "21.0.0.213",
-            "url": "https://cuckoo.sh/vmcloak/flashplayer21_0r0_213_winax.msi",
-            "sha1": "6d23ae1f12682b6baa1833c12955ca9adf7d13f2",
-        },
-        {
-            # Released 5/12/2016
-            "version": "21.0.0.242",
-            "url": "https://cuckoo.sh/vmcloak/flashplayer21_0r0_242_winax.msi",
-            "sha1": "01261660476cdcacf1872a8a5142018bce6de1dc",
-        },
-        {
-            # Released 6/16/2016
-            "version": "22.0.0.192",
-            "url": "https://cuckoo.sh/vmcloak/flashplayer22_0r0_192_winax.msi",
-            "sha1": "6aba77bca04f7170ac90c3852b837027f840b051",
-        },
-        {
-            # Released 7/12/2016
-            "version": "22.0.0.209",
-            "url": "https://cuckoo.sh/vmcloak/flashplayer22_0r0_209_winax.msi",
-            "sha1": "7db31a028cf14bdcdb4374fd941c08412130e384",
-        },
-        {
-            # Released 9/13/2016
-            "version": "23.0.0.162",
-            "url": "https://cuckoo.sh/vmcloak/flashplayer23_0r0_162_winax.msi",
-            "sha1": "4408e4b6c9ced6490d2b0b81d6a62d00776c8042",
-        },
-        {
-            # Released 10/11/2016
-            "version": "23.0.0.185",
-            "url": "https://cuckoo.sh/vmcloak/flashplayer23_0r0_185_winax.msi",
-            "sha1": "b86c4a79c445481992ac41c47a22323068ca40b1",
-        },
-        {
-            # Released 10/26/2016
-            "version": "23.0.0.205",
-            "url": "https://cuckoo.sh/vmcloak/flashplayer23_0r0_205_winax.msi",
-            "sha1": "c329a24860028263631411bd1c37369022473e9a",
-        },
-        {
-            # Released 11/8/2016
-            "version": "23.0.0.207",
-            "url": "https://cuckoo.sh/vmcloak/flashplayer23_0r0_207_winax.msi",
-            "sha1": "699097fa5bbc4d3a0a9733108678ee642d1cc667",
-        },
-        {
-            # Released 12/13/2016
-            "version": "24.0.0.186",
-            "url": "https://cuckoo.sh/vmcloak/flashplayer24_0r0_186_winax.msi",
-            "sha1": "f9828b0e872f71879664078dbaa23b05fff47494",
-        },
-        {
-            # Released 1/10/2017
-            "version": "24.0.0.194",
-            "url": "https://cuckoo.sh/vmcloak/flashplayer24_0r0_194_winax.msi",
-            "sha1": "2d9648adf6fdc05cbc61b037ec5e434c7a73dfe4",
-        },
-        {
-            # Released 2/14/2017
-            "version": "24.0.0.221",
-            "url": "https://cuckoo.sh/vmcloak/flashplayer24_0r0_221_winax.msi",
-            "sha1": "e8ac1c9c4e12ce7164b1f7374e6ef2868ab51e7f",
-        },
-        {
-            # Released 03/14/2017
-            "version": "25.0.0.127",
-            "url": "https://cuckoo.sh/vmcloak/flashplayer25_0r0_127_winax.msi",
-            "sha1": "78618c96a0e65cc1ace1aedb0ecac04972b3ac7f",
-        },
-        {
-            # Released 04/11/2017
-            "version": "25.0.0.148",
-            "url": "https://cuckoo.sh/vmcloak/flashplayer25_0r0_148_winax.msi",
-            "sha1": "e3907d0e0ac26a2db556ee6fa864243f3cb0a9f0",
-        },
-        {
-            "version": "latest",
-            "urls": [
-                "https://fpdownload.macromedia.com/pub/flashplayer/latest/help/install_flash_player_ax.exe",
-            ],
-        },
-    ]
->>>>>>> f0fffb73
 
     def run(self):
         self.upload_dependency("C:\\%s" % self.filename)
@@ -314,9 +191,11 @@
         else:
             self.a.execute("C:\\%s -install" % self.filename)
 
-        mms = ("SilentAutoUpdateEnable=0\r\n"
-               "AutoUpdateDisable=1\r\n"
-               "ProtectedMode=0\r\n")
+        mms = (
+            "SilentAutoUpdateEnable=0\r\n"
+            "AutoUpdateDisable=1\r\n""
+            "ProtectedMode=0\r\n"
+        )
 
         if self.h.arch == "x86":
             mmsfp = "C:\\Windows\\System32\\Macromed\\Flash\\mms.cfg"
@@ -324,5 +203,4 @@
             mmsfp = "C:\\Windows\\SysWow64\\Macromed\\Flash\\mms.cfg"
 
         self.a.upload(mmsfp, mms)
-
         self.a.remove("C:\\%s" % self.filename)