--- conflicted
+++ resolved
@@ -8,96 +8,149 @@
 
 class KB(Dependency):
     name = "kb"
-<<<<<<< HEAD
     exes = [{
         "version": "2729094",
         "target": "win7x64",
-        "url": "https://cuckoo.sh/vmcloak/Windows6.1-KB2729094-v2-x64.msu",
+        "urls": [
+            "https://download.microsoft.com/download/6/C/A/6CA15546-A46C-4333-B405-AB18785ABB66/Windows6.1-KB2729094-v2-x64.msu",
+            "https://cuckoo.sh/vmcloak/Windows6.1-KB2729094-v2-x64.msu",
+        ],
         "sha1": "e1a3ecc5030a51711f558f90dd1db52e24ce074b",
     }, {
         "version": "2729094",
         "target": "win7x86",
-        "url": "https://cuckoo.sh/vmcloak/Windows6.1-KB2729094-v2-x86.msu",
+        "urls": [
+            "https://download.microsoft.com/download/B/6/B/B6BF1D9B-2568-406B-88E8-E4A218DEA90A/Windows6.1-KB2729094-v2-x86.msu",
+            "https://cuckoo.sh/vmcloak/Windows6.1-KB2729094-v2-x86.msu",
+        ],
         "sha1": "565e7f2a6562ace748c5b6165aa342a11c96aa98",
     }, {
         "version": "2731771",
         "target": "win7x64",
-        "url": "https://cuckoo.sh/vmcloak/Windows6.1-KB2731771-x64.msu",
+        "urls": [
+            "https://download.microsoft.com/download/9/F/E/9FE868F6-A0E1-4F46-96E5-87D7B6573356/Windows6.1-KB2731771-x64.msu",
+            "https://cuckoo.sh/vmcloak/Windows6.1-KB2731771-x64.msu",
+        ],
         "sha1": "98dba6673cedbc2860c76b9686e895664d463347",
     }, {
         "version": "2731771",
         "target": "win7x86",
-        "url": "https://cuckoo.sh/vmcloak/Windows6.1-KB2731771-x86.msu",
+        "urls": [
+            "https://download.microsoft.com/download/A/0/B/A0BA0A59-1F11-4736-91C0-DFCB06224D99/Windows6.1-KB2731771-x86.msu",
+            "https://cuckoo.sh/vmcloak/Windows6.1-KB2731771-x86.msu",
+        ],
         "sha1": "86675d2fd327b328793dc179727ce0ce5107a72e",
     }, {
         "version": "2533623",
         "target": "win7x64",
-        "url": "https://cuckoo.sh/vmcloak/Windows6.1-KB2533623-x64.msu",
+        "urls": [
+            "https://download.microsoft.com/download/F/1/0/F106E158-89A1-41E3-A9B5-32FEB2A99A0B/Windows6.1-KB2533623-x64.msu",
+            "https://cuckoo.sh/vmcloak/Windows6.1-KB2533623-x64.msu",
+        ],
         "sha1": "8a59ea3c7378895791e6cdca38cc2ad9e83bebff",
     }, {
         "version": "2533623",
         "target": "win7x86",
-        "url": "https://cuckoo.sh/vmcloak/Windows6.1-KB2533623-x86.msu",
+        "urls": [
+            "https://download.microsoft.com/download/2/D/7/2D78D0DD-2802-41F5-88D6-DC1D559F206D/Windows6.1-KB2533623-x86.msu",
+            "https://cuckoo.sh/vmcloak/Windows6.1-KB2533623-x86.msu",
+        ],
         "sha1": "25becc0815f3e47b0ba2ae84480e75438c119859",
     }, {
         "version": "2670838",
         "target": "win7x64",
-        "url": "https://cuckoo.sh/vmcloak/Windows6.1-KB2670838-x64.msu",
+        "urls": [
+            "https://download.microsoft.com/download/1/4/9/14936FE9-4D16-4019-A093-5E00182609EB/Windows6.1-KB2670838-x64.msu",
+            "https://cuckoo.sh/vmcloak/Windows6.1-KB2670838-x64.msu",
+        ],
         "sha1": "9f667ff60e80b64cbed2774681302baeaf0fc6a6",
     }, {
         "version": "2670838",
         "target": "win7x86",
-        "url": "https://cuckoo.sh/vmcloak/Windows6.1-KB2670838-x86.msu",
+        "urls": [
+            "https://download.microsoft.com/download/1/4/9/14936FE9-4D16-4019-A093-5E00182609EB/Windows6.1-KB2670838-x86.msu",
+            "https://cuckoo.sh/vmcloak/Windows6.1-KB2670838-x86.msu",
+        ],
         "sha1": "984b8d122a688d917f81c04155225b3ef31f012e",
     }, {
         "version": "2786081",
         "target": "win7x64",
-        "url": "https://cuckoo.sh/vmcloak/Windows6.1-KB2786081-x64.msu",
+        "urls": [
+            "https://download.microsoft.com/download/1/8/F/18F9AE2C-4A10-417A-8408-C205420C22C3/Windows6.1-KB2786081-x64.msu",
+            "https://cuckoo.sh/vmcloak/Windows6.1-KB2786081-x64.msu",
+        ],
         "sha1": "dc63b04c58d952d533c40b185a8b555b50d47905",
     }, {
         "version": "2786081",
         "target": "win7x86",
-        "url": "https://cuckoo.sh/vmcloak/Windows6.1-KB2786081-x86.msu",
+        "urls": [
+            "https://download.microsoft.com/download/4/8/1/481C640E-D3EE-4ADC-AA48-6D0ED2869D37/Windows6.1-KB2786081-x86.msu",
+            "https://cuckoo.sh/vmcloak/Windows6.1-KB2786081-x86.msu",
+        ],
         "sha1": "70122aca48659bfb8a06bed08cb7047c0c45c5f4",
     }, {
         "version": "2639308",
         "target": "win7x64",
-        "url": "https://cuckoo.sh/vmcloak/Windows6.1-KB2639308-x64.msu",
+        "urls": [
+            "https://download.microsoft.com/download/9/1/C/91CC3B0D-F58B-4B36-941D-D810A8FF6805/Windows6.1-KB2639308-x64.msu",
+            "https://cuckoo.sh/vmcloak/Windows6.1-KB2639308-x64.msu",
+        ],
         "sha1": "67eedaf061e02d503028d970515d88d8fe95579d",
     }, {
         "version": "2639308",
         "target": "win7x86",
-        "url": "https://cuckoo.sh/vmcloak/Windows6.1-KB2639308-x86.msu",
+        "urls": [
+            "https://download.microsoft.com/download/3/1/D/31DB4F4F-207D-416E-9A07-FBD9E431F9FB/Windows6.1-KB2639308-x86.msu",
+            "https://cuckoo.sh/vmcloak/Windows6.1-KB2639308-x86.msu",
+        ],
         "sha1": "96e09ef9caf3907a32315839086b9f576bb46459",
     }, {
         "version": "2834140",
         "target": "win7x64",
-        "url": "https://cuckoo.sh/vmcloak/Windows6.1-KB2834140-v2-x64.msu",
+        "urls": [
+            "https://download.microsoft.com/download/5/A/5/5A548BFE-ADC5-414B-B6BD-E1EC27A8DD80/Windows6.1-KB2834140-v2-x64.msu",
+            "https://cuckoo.sh/vmcloak/Windows6.1-KB2834140-v2-x64.msu",
+        ],
         "sha1": "3db9d9b3dc20515bf4b164821b721402e34ad9d6",
     }, {
         "version": "2834140",
         "target": "win7x86",
-        "url": "https://cuckoo.sh/vmcloak/Windows6.1-KB2834140-v2-x86.msu",
+        "urls": [
+            "https://download.microsoft.com/download/F/1/4/F1424AD7-F754-4B6E-B0DA-151C7CBAE859/Windows6.1-KB2834140-v2-x86.msu",
+            "https://cuckoo.sh/vmcloak/Windows6.1-KB2834140-v2-x86.msu",
+        ],
         "sha1": "b57c05e9da2c66e1bb27868c92db177a1d62b2fb",
     }, {
         "version": "2882822",
         "target": "win7x64",
-        "url": "https://cuckoo.sh/vmcloak/Windows6.1-KB2882822-x64.msu",
+        "urls": [
+            "https://download.microsoft.com/download/6/1/4/6141BFD5-40FD-4148-A3C9-E355338A9AC8/Windows6.1-KB2882822-x64.msu",
+            "https://cuckoo.sh/vmcloak/Windows6.1-KB2882822-x64.msu",
+        ],
         "sha1": "ec92821f6ee62ac9d2f74e847f87be0bf9cfcb31",
     }, {
         "version": "2882822",
         "target": "win7x86",
-        "url": "https://cuckoo.sh/vmcloak/Windows6.1-KB2882822-x86.msu",
+        "urls": [
+            "https://download.microsoft.com/download/7/C/E/7CE5D2A0-3A08-427E-9AA9-8A79E47B87B9/Windows6.1-KB2882822-x86.msu",
+            "https://cuckoo.sh/vmcloak/Windows6.1-KB2882822-x86.msu",
+        ],
         "sha1": "7fab5b9ca9b5c2395b505d1234ee889941bfb151",
     }, {
         "version": "2888049",
         "target": "win7x64",
-        "url": "https://cuckoo.sh/vmcloak/Windows6.1-KB2888049-x64.msu",
+        "urls": [
+            "https://download.microsoft.com/download/4/1/3/41321D2E-2D08-4699-A635-D9828AADB177/Windows6.1-KB2888049-x64.msu",
+            "https://cuckoo.sh/vmcloak/Windows6.1-KB2888049-x64.msu",
+        ],
         "sha1": "fae6327b151ae04b56fac431e682145c14474c69",
     }, {
         "version": "2888049",
         "target": "win7x86",
-        "url": "https://cuckoo.sh/vmcloak/Windows6.1-KB2888049-x86.msu",
+        "urls": [
+            "https://download.microsoft.com/download/3/9/D/39D85CA8-7BF3-47C1-9031-FD6E51D8BBEB/Windows6.1-KB2888049-x86.msu",
+            "https://cuckoo.sh/vmcloak/Windows6.1-KB2888049-x86.msu",
+        ],
         "sha1": "65b4c7a5773fab177d20c8e49d773492e55e8d76",
     }, {
         "version": "2819745",
@@ -120,172 +173,6 @@
         "url": "https://cuckoo.sh/vmcloak/Windows6.1-KB3109118-v4-x86.msu",
         "sha1": "378bd9f96b8c898b86bb0c0b92f2c9c000748c5e",
     }]
-=======
-    exes = [
-        {
-            "version": "2729094",
-            "target": "win7x64",
-            "urls": [
-                "https://download.microsoft.com/download/6/C/A/6CA15546-A46C-4333-B405-AB18785ABB66/Windows6.1-KB2729094-v2-x64.msu",
-                "https://cuckoo.sh/vmcloak/Windows6.1-KB2729094-v2-x64.msu",
-            ],
-            "sha1": "e1a3ecc5030a51711f558f90dd1db52e24ce074b",
-        },
-        {
-            "version": "2729094",
-            "target": "win7x86",
-            "urls": [
-                "https://download.microsoft.com/download/B/6/B/B6BF1D9B-2568-406B-88E8-E4A218DEA90A/Windows6.1-KB2729094-v2-x86.msu",
-                "https://cuckoo.sh/vmcloak/Windows6.1-KB2729094-v2-x86.msu",
-            ],
-            "sha1": "565e7f2a6562ace748c5b6165aa342a11c96aa98",
-        },
-        {
-            "version": "2731771",
-            "target": "win7x64",
-            "urls": [
-                "https://download.microsoft.com/download/9/F/E/9FE868F6-A0E1-4F46-96E5-87D7B6573356/Windows6.1-KB2731771-x64.msu",
-                "https://cuckoo.sh/vmcloak/Windows6.1-KB2731771-x64.msu",
-            ],
-            "sha1": "98dba6673cedbc2860c76b9686e895664d463347",
-        },
-        {
-            "version": "2731771",
-            "target": "win7x86",
-            "urls": [
-                "https://download.microsoft.com/download/A/0/B/A0BA0A59-1F11-4736-91C0-DFCB06224D99/Windows6.1-KB2731771-x86.msu",
-                "https://cuckoo.sh/vmcloak/Windows6.1-KB2731771-x86.msu",
-            ],
-            "sha1": "86675d2fd327b328793dc179727ce0ce5107a72e",
-        },
-        {
-            "version": "2533623",
-            "target": "win7x64",
-            "urls": [
-                "https://download.microsoft.com/download/F/1/0/F106E158-89A1-41E3-A9B5-32FEB2A99A0B/Windows6.1-KB2533623-x64.msu",
-                "https://cuckoo.sh/vmcloak/Windows6.1-KB2533623-x64.msu",
-            ],
-            "sha1": "8a59ea3c7378895791e6cdca38cc2ad9e83bebff",
-        },
-        {
-            "version": "2533623",
-            "target": "win7x86",
-            "urls": [
-                "https://download.microsoft.com/download/2/D/7/2D78D0DD-2802-41F5-88D6-DC1D559F206D/Windows6.1-KB2533623-x86.msu",
-                "https://cuckoo.sh/vmcloak/Windows6.1-KB2533623-x86.msu",
-            ],
-            "sha1": "25becc0815f3e47b0ba2ae84480e75438c119859",
-        },
-        {
-            "version": "2670838",
-            "target": "win7x64",
-            "urls": [
-                "https://download.microsoft.com/download/1/4/9/14936FE9-4D16-4019-A093-5E00182609EB/Windows6.1-KB2670838-x64.msu",
-                "https://cuckoo.sh/vmcloak/Windows6.1-KB2670838-x64.msu",
-            ],
-            "sha1": "9f667ff60e80b64cbed2774681302baeaf0fc6a6",
-        },
-        {
-            "version": "2670838",
-            "target": "win7x86",
-            "urls": [
-                "https://download.microsoft.com/download/1/4/9/14936FE9-4D16-4019-A093-5E00182609EB/Windows6.1-KB2670838-x86.msu",
-                "https://cuckoo.sh/vmcloak/Windows6.1-KB2670838-x86.msu",
-            ],
-            "sha1": "984b8d122a688d917f81c04155225b3ef31f012e",
-        },
-        {
-            "version": "2786081",
-            "target": "win7x64",
-            "urls": [
-                "https://download.microsoft.com/download/1/8/F/18F9AE2C-4A10-417A-8408-C205420C22C3/Windows6.1-KB2786081-x64.msu",
-                "https://cuckoo.sh/vmcloak/Windows6.1-KB2786081-x64.msu",
-            ],
-            "sha1": "dc63b04c58d952d533c40b185a8b555b50d47905",
-        },
-        {
-            "version": "2786081",
-            "target": "win7x86",
-            "urls": [
-                "https://download.microsoft.com/download/4/8/1/481C640E-D3EE-4ADC-AA48-6D0ED2869D37/Windows6.1-KB2786081-x86.msu",
-                "https://cuckoo.sh/vmcloak/Windows6.1-KB2786081-x86.msu",
-            ],
-            "sha1": "70122aca48659bfb8a06bed08cb7047c0c45c5f4",
-        },
-        {
-            "version": "2639308",
-            "target": "win7x64",
-            "urls": [
-                "https://download.microsoft.com/download/9/1/C/91CC3B0D-F58B-4B36-941D-D810A8FF6805/Windows6.1-KB2639308-x64.msu",
-                "https://cuckoo.sh/vmcloak/Windows6.1-KB2639308-x64.msu",
-            ],
-            "sha1": "67eedaf061e02d503028d970515d88d8fe95579d",
-        },
-        {
-            "version": "2639308",
-            "target": "win7x86",
-            "urls": [
-                "https://download.microsoft.com/download/3/1/D/31DB4F4F-207D-416E-9A07-FBD9E431F9FB/Windows6.1-KB2639308-x86.msu",
-                "https://cuckoo.sh/vmcloak/Windows6.1-KB2639308-x86.msu",
-            ],
-            "sha1": "96e09ef9caf3907a32315839086b9f576bb46459",
-        },
-        {
-            "version": "2834140",
-            "target": "win7x64",
-            "urls": [
-                "https://download.microsoft.com/download/5/A/5/5A548BFE-ADC5-414B-B6BD-E1EC27A8DD80/Windows6.1-KB2834140-v2-x64.msu",
-                "https://cuckoo.sh/vmcloak/Windows6.1-KB2834140-v2-x64.msu",
-            ],
-            "sha1": "3db9d9b3dc20515bf4b164821b721402e34ad9d6",
-        },
-        {
-            "version": "2834140",
-            "target": "win7x86",
-            "urls": [
-                "https://download.microsoft.com/download/F/1/4/F1424AD7-F754-4B6E-B0DA-151C7CBAE859/Windows6.1-KB2834140-v2-x86.msu",
-                "https://cuckoo.sh/vmcloak/Windows6.1-KB2834140-v2-x86.msu",
-            ],
-            "sha1": "b57c05e9da2c66e1bb27868c92db177a1d62b2fb",
-        },
-        {
-            "version": "2882822",
-            "target": "win7x64",
-            "urls": [
-                "https://download.microsoft.com/download/6/1/4/6141BFD5-40FD-4148-A3C9-E355338A9AC8/Windows6.1-KB2882822-x64.msu",
-                "https://cuckoo.sh/vmcloak/Windows6.1-KB2882822-x64.msu",
-            ],
-            "sha1": "ec92821f6ee62ac9d2f74e847f87be0bf9cfcb31",
-        },
-        {
-            "version": "2882822",
-            "target": "win7x86",
-            "urls": [
-                "https://download.microsoft.com/download/7/C/E/7CE5D2A0-3A08-427E-9AA9-8A79E47B87B9/Windows6.1-KB2882822-x86.msu",
-                "https://cuckoo.sh/vmcloak/Windows6.1-KB2882822-x86.msu",
-            ],
-            "sha1": "7fab5b9ca9b5c2395b505d1234ee889941bfb151",
-        },
-        {
-            "version": "2888049",
-            "target": "win7x64",
-            "urls": [
-                "https://download.microsoft.com/download/4/1/3/41321D2E-2D08-4699-A635-D9828AADB177/Windows6.1-KB2888049-x64.msu",
-                "https://cuckoo.sh/vmcloak/Windows6.1-KB2888049-x64.msu",
-            ],
-            "sha1": "fae6327b151ae04b56fac431e682145c14474c69",
-        },
-        {
-            "version": "2888049",
-            "target": "win7x86",
-            "urls": [
-                "https://download.microsoft.com/download/3/9/D/39D85CA8-7BF3-47C1-9031-FD6E51D8BBEB/Windows6.1-KB2888049-x86.msu",
-                "https://cuckoo.sh/vmcloak/Windows6.1-KB2888049-x86.msu",
-            ],
-            "sha1": "65b4c7a5773fab177d20c8e49d773492e55e8d76",
-        },
-    ]
->>>>>>> f0fffb73
 
     def run(self):
         self.upload_dependency("C:\\setup.msu")
