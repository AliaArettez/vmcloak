# Copyright (C) 2016-2018 Jurriaan Bremer.
# This file is part of VMCloak - http://www.vmcloak.org/.
# See the file 'docs/LICENSE.txt' for copying permission.

from vmcloak.abstract import Dependency

class Win7sp(Dependency):
    name = "win7sp"
<<<<<<< HEAD
    default = "1"
    exes = [{
        "version": "1",
        "target": "win7x64",
        "url": "https://cuckoo.sh/vmcloak/windows6.1-KB976932-X64.exe",
        "sha1": "74865ef2562006e51d7f9333b4a8d45b7a749dab",
    }, {
        "version": "1",
        "target": "win7x86",
        "url": "https://cuckoo.sh/vmcloak/windows6.1-KB976932-X86.exe",
        "sha1": "c3516bc5c9e69fee6d9ac4f981f5b95977a8a2fa",
    }]
=======
    exes = [
        {
            "version": "sp1",
            "target": "win7x64",
            "urls": [
                "https://download.microsoft.com/download/0/A/F/0AFB5316-3062-494A-AB78-7FB0D4461357/windows6.1-KB976932-X64.exe",
                "https://cuckoo.sh/vmcloak/windows6.1-KB976932-X64.exe",
            ],
            "sha1": "74865ef2562006e51d7f9333b4a8d45b7a749dab",
        },
        {
            "version": "sp1",
            "target": "win7x86",
            "urls": [
                "https://download.microsoft.com/download/0/A/F/0AFB5316-3062-494A-AB78-7FB0D4461357/windows6.1-KB976932-X86.exe",
                "https://cuckoo.sh/vmcloak/windows6.1-KB976932-X86.exe",
            ],
            "sha1": "c3516bc5c9e69fee6d9ac4f981f5b95977a8a2fa",
        },
    ]
>>>>>>> f0fffb73

    def run(self):
        self.upload_dependency("C:\\setup.exe")
        self.a.execute("C:\\setup.exe /quiet /norestart")
        self.a.remove("C:\\setup.exe")<|MERGE_RESOLUTION|>--- conflicted
+++ resolved
@@ -6,41 +6,24 @@
 
 class Win7sp(Dependency):
     name = "win7sp"
-<<<<<<< HEAD
     default = "1"
     exes = [{
-        "version": "1",
+        "version": "sp1",
         "target": "win7x64",
-        "url": "https://cuckoo.sh/vmcloak/windows6.1-KB976932-X64.exe",
+        "urls": [
+            "https://download.microsoft.com/download/0/A/F/0AFB5316-3062-494A-AB78-7FB0D4461357/windows6.1-KB976932-X64.exe",
+            "https://cuckoo.sh/vmcloak/windows6.1-KB976932-X64.exe",
+        ],
         "sha1": "74865ef2562006e51d7f9333b4a8d45b7a749dab",
     }, {
-        "version": "1",
+        "version": "sp1",
         "target": "win7x86",
-        "url": "https://cuckoo.sh/vmcloak/windows6.1-KB976932-X86.exe",
+        "urls": [
+            "https://download.microsoft.com/download/0/A/F/0AFB5316-3062-494A-AB78-7FB0D4461357/windows6.1-KB976932-X86.exe",
+            "https://cuckoo.sh/vmcloak/windows6.1-KB976932-X86.exe",
+        ],
         "sha1": "c3516bc5c9e69fee6d9ac4f981f5b95977a8a2fa",
     }]
-=======
-    exes = [
-        {
-            "version": "sp1",
-            "target": "win7x64",
-            "urls": [
-                "https://download.microsoft.com/download/0/A/F/0AFB5316-3062-494A-AB78-7FB0D4461357/windows6.1-KB976932-X64.exe",
-                "https://cuckoo.sh/vmcloak/windows6.1-KB976932-X64.exe",
-            ],
-            "sha1": "74865ef2562006e51d7f9333b4a8d45b7a749dab",
-        },
-        {
-            "version": "sp1",
-            "target": "win7x86",
-            "urls": [
-                "https://download.microsoft.com/download/0/A/F/0AFB5316-3062-494A-AB78-7FB0D4461357/windows6.1-KB976932-X86.exe",
-                "https://cuckoo.sh/vmcloak/windows6.1-KB976932-X86.exe",
-            ],
-            "sha1": "c3516bc5c9e69fee6d9ac4f981f5b95977a8a2fa",
-        },
-    ]
->>>>>>> f0fffb73
 
     def run(self):
         self.upload_dependency("C:\\setup.exe")
