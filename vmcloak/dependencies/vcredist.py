--- conflicted
+++ resolved
@@ -3,7 +3,6 @@
 # See the file 'docs/LICENSE.txt' for copying permission.
 
 from vmcloak.abstract import Dependency
-
 
 class VcRedist(Dependency):
     # all latest versions can be found on:
@@ -21,370 +20,271 @@
         "2015": "/passive /norestart",
     }
 
-<<<<<<< HEAD
     exes = [{
+        # 6.00.2900.2180
         "version": "2005",
         "arch": "x86",
-        "url": "https://cuckoo.sh/vmcloak/vcredist_2005_x86.exe",
+        "urls": [
+            "https://download.microsoft.com/download/d/3/4/d342efa6-3266-4157-a2ec-5174867be706/vcredist_x86.exe",
+        ],
+        "sha1": "47fba37de95fa0e2328cf2e5c8ebb954c4b7b93c"
+    }, {
+        "version": "2005",
+        "arch": "amd64",
+        "urls": [
+            "https://download.microsoft.com/download/9/1/4/914851c6-9141-443b-bdb4-8bad3a57bea9/vcredist_x64.exe",
+        ],
+        "sha1": "90a3d2a139c1a106bfccd98cbbd7c2c1d79f5ebe"
+    }, {
+        # 6.00.3790.0
+        "version": "2005sp1",
+        "arch": "x86",
+        "urls": [
+            "https://download.microsoft.com/download/e/1/c/e1c773de-73ba-494a-a5ba-f24906ecf088/vcredist_x86.exe",
+            "https://cuckoo.sh/vmcloak/vcredist_2005_x86.exe",
+        ],
         "sha1": "7dfa98be78249921dd0eedb9a3dd809e7d215c8d"
     }, {
-        "version": "2005",
-        "arch": "amd64",
-        "url": "https://cuckoo.sh/vmcloak/vcredist_2005_x64.exe",
+        "version": "2005sp1",
+        "arch": "amd64",
+        "urls": [
+            "https://download.microsoft.com/download/d/4/1/d41aca8a-faa5-49a7-a5f2-ea0aa4587da0/vcredist_x64.exe",
+            "https://cuckoo.sh/vmcloak/vcredist_2005_x64.exe",
+        ],
         "sha1": "756f2c773d4733e3955bf7d8f1e959a7f5634b1a"
     }, {
+        # 9.0.21022.08
         "version": "2008",
         "arch": "x86",
-        "url": "https://cuckoo.sh/vmcloak/vcredist_2008_x86.exe",
+        "urls": [
+            "https://download.microsoft.com/download/1/1/1/1116b75a-9ec3-481a-a3c8-1777b5381140/vcredist_x86.exe",
+        ],
+        "sha1": "56719288ab6514c07ac2088119d8a87056eeb94a"
+    }, {
+        "version": "2008",
+        "arch": "amd64",
+        "urls": [
+            "https://download.microsoft.com/download/d/2/4/d242c3fb-da5a-4542-ad66-f9661d0a8d19/vcredist_x64.exe",
+        ],
+        "sha1": "5580072a056fdd50cdf93d470239538636f8f3a9"
+    }, {
+        # 9.0.30729.17
+        "version": "2008sp1",
+        "arch": "x86",
+        "urls": [
+            "https://download.microsoft.com/download/d/d/9/dd9a82d0-52ef-40db-8dab-795376989c03/vcredist_x86.exe",
+            "https://cuckoo.sh/vmcloak/vcredist_2008_x86.exe",
+        ],
         "sha1": "6939100e397cef26ec22e95e53fcd9fc979b7bc9"
     }, {
-        "version": "2008",
-        "arch": "amd64",
-        "url": "https://cuckoo.sh/vmcloak/vcredist_2008_x64.exe",
+        "version": "2008sp1",
+        "arch": "amd64",
+        "urls": [
+            "https://cuckoo.sh/vmcloak/vcredist_2008_x64.exe",
+            "https://download.microsoft.com/download/2/d/6/2d61c766-107b-409d-8fba-c39e61ca08e8/vcredist_x64.exe",
+        ],
         "sha1": "13674c43652b941dafd2049989afce63cb7c517b"
     }, {
+        # 10.0.30319.01
         "version": "2010",
         "arch": "x86",
-        "url": "https://cuckoo.sh/vmcloak/vcredist_2010_x86.exe",
+        "urls": [
+            "https://download.microsoft.com/download/5/B/C/5BC5DBB3-652D-4DCE-B14A-475AB85EEF6E/vcredist_x86.exe",
+        ],
+        "sha1": "372d9c1670343d3fb252209ba210d4dc4d67d358"
+    }, {
+        "version": "2010",
+        "arch": "amd64",
+        "urls": [
+            "https://download.microsoft.com/download/3/2/2/3224B87F-CFA0-4E70-BDA3-3DE650EFEBA5/vcredist_x64.exe",
+        ],
+        "sha1": "b330b760a8f16d5a31c2dc815627f5eb40861008"
+    }, {
+        # 10.0.40219.01
+        "version": "2010sp1",
+        "arch": "x86",
+        "urls": [
+            "https://download.microsoft.com/download/C/6/D/C6D0FD4E-9E53-4897-9B91-836EBA2AACD3/vcredist_x86.exe",
+            "https://cuckoo.sh/vmcloak/vcredist_2010_x86.exe",
+        ],
         "sha1": "b84b83a8a6741a17bfb5f3578b983c1de512589d"
     }, {
-        "version": "2010",
-        "arch": "amd64",
-        "url": "https://cuckoo.sh/vmcloak/vcredist_2010_x64.exe",
+        "version": "2010sp1",
+        "arch": "amd64",
+        "urls": [
+            "https://download.microsoft.com/download/A/8/0/A80747C3-41BD-45DF-B505-E9710D2744E0/vcredist_x64.exe",
+            "https://cuckoo.sh/vmcloak/vcredist_2010_x64.exe",
+        ],
         "sha1": "027d0c2749ec5eb21b031f46aee14c905206f482"
     }, {
+        # 11.0.50727.1
         "version": "2012",
         "arch": "x86",
-        "url": "https://cuckoo.sh/vmcloak/vcredist_2012_x86.exe",
+        "urls": [
+            "https://download.microsoft.com/download/1/6/B/16B06F60-3B20-4FF2-B699-5E9B7962F9AE/vcredist_x86.exe",
+        ],
+        "sha1": "407951838ef622bbfd2e359f0019453dc9a124ed"
+    }, {
+        "version": "2012",
+        "arch": "amd64",
+        "urls": [
+            "https://download.microsoft.com/download/1/6/B/16B06F60-3B20-4FF2-B699-5E9B7962F9AE/vcredist_x64.exe",
+        ],
+        "sha1": "60727ca083e3625a76c3edbba22b40d8a35ffd6b"
+    }, {
+        "version": "2012u1",
+        "arch": "x86",
+        "urls": [
+            "https://download.microsoft.com/download/1/6/B/16B06F60-3B20-4FF2-B699-5E9B7962F9AE/VSU1/vcredist_x86.exe",
+        ],
+        "sha1": "d292afddbae41acb2a1dfe647e15336ad7375c6f"
+    }, {
+        "version": "2012u1",
+        "arch": "amd64",
+        "urls": [
+            "https://download.microsoft.com/download/1/6/B/16B06F60-3B20-4FF2-B699-5E9B7962F9AE/VSU1/vcredist_x64.exe",
+        ],
+        "sha1": "abe47e4996cf0409a794c1844f1fa8404032edb2"
+    }, {
+        "version": "2012u3",
+        "arch": "x86",
+        "urls": [
+            "https://download.microsoft.com/download/1/6/B/16B06F60-3B20-4FF2-B699-5E9B7962F9AE/VSU3/vcredist_x86.exe",
+        ],
         "sha1": "7d6f654c16f9ce534bb2c4b1669d7dc039c433c9"
     }, {
-        "version": "2012",
-        "arch": "amd64",
-        "url": "https://cuckoo.sh/vmcloak/vcredist_2012_x64.exe",
+        "version": "2012u3",
+        "arch": "amd64",
+        "urls": [
+            "https://download.microsoft.com/download/1/6/B/16B06F60-3B20-4FF2-B699-5E9B7962F9AE/VSU3/vcredist_x64.exe",
+        ],
         "sha1": "c4ac45564e801e1bfd87936cac8a76c5754cdbd4"
     }, {
+        "version": "2012u4",
+        "arch": "x86",
+        "urls": [
+            "https://download.microsoft.com/download/1/6/B/16B06F60-3B20-4FF2-B699-5E9B7962F9AE/VSU_4/vcredist_x86.exe",
+        ],
+        "sha1": "96b377a27ac5445328cbaae210fc4f0aaa750d3f"
+    }, {
+        "version": "2012u4",
+        "arch": "amd64",
+        "urls": [
+            "https://download.microsoft.com/download/1/6/B/16B06F60-3B20-4FF2-B699-5E9B7962F9AE/VSU_4/vcredist_x64.exe",
+        ],
+        "sha1": "1a5d93dddbc431ab27b1da711cd3370891542797"
+    }, {
+        # 12.0.30501.0
         "version": "2013",
         "arch": "x86",
-        "url": "https://cuckoo.sh/vmcloak/vcredist_2013_x86.exe",
+        "urls": [
+            "https://download.microsoft.com/download/2/E/6/2E61CFA4-993B-4DD4-91DA-3737CD5CD6E3/vcredist_x86.exe",
+            "https://cuckoo.sh/vmcloak/vcredist_2013_x86.exe",
+        ],
         "sha1": "df7f0a73bfa077e483e51bfb97f5e2eceedfb6a3"
     }, {
         "version": "2013",
         "arch": "amd64",
-        "url": "https://cuckoo.sh/vmcloak/vcredist_2013_x64.exe",
+        "urls": [
+            "https://download.microsoft.com/download/2/E/6/2E61CFA4-993B-4DD4-91DA-3737CD5CD6E3/vcredist_x64.exe",
+            "https://cuckoo.sh/vmcloak/vcredist_2013_x64.exe",
+        ],
         "sha1": "8bf41ba9eef02d30635a10433817dbb6886da5a2"
     }, {
+        # 12.0.40649.0
+        # https://support.microsoft.com/en-us/help/3138367/update-for-visual-c-2013-and-visual-c-redistributable-package
+        "version": "2013u4",
+        "arch": "x86",
+        "urls": [
+            "https://download.microsoft.com/download/c/c/2/cc2df5f8-4454-44b4-802d-5ea68d086676/vcredist_x86.exe",
+        ],
+        "sha1": "a2889d057d63da00f2f8ab9c4ed1e127bdf5db68"
+    }, {
+        "version": "2013u4",
+        "arch": "amd64",
+        "urls": [
+            "https://download.microsoft.com/download/c/c/2/cc2df5f8-4454-44b4-802d-5ea68d086676/vcredist_x64.exe",
+        ],
+        "sha1": "c990b86c2f8064c53f1de8c0bffe2d1c463aaa88"
+    }, {
+        # 12.0.40660.0
+        # https://support.microsoft.com/en-us/help/3179560/update-for-visual-c-2013-and-visual-c-redistributable-package
+        "version": "2013u5",
+        "arch": "x86",
+        "urls": [
+            "https://download.microsoft.com/download/0/5/6/056dcda9-d667-4e27-8001-8a0c6971d6b1/vcredist_x86.exe",
+        ],
+        "sha1": "2a07a32330d5131665378836d542478d3e7bd137"
+    }, {
+        "version": "2013u5",
+        "arch": "amd64",
+        "urls": [
+            "https://download.microsoft.com/download/0/5/6/056dcda9-d667-4e27-8001-8a0c6971d6b1/vcredist_x64.exe",
+        ],
+        "sha1": "261c2e77d288a513a9eb7849cf5afca6167d4fa2"
+    }, {
+        # 14.0.23026.0
         "version": "2015",
         "arch": "x86",
-        "url": "https://cuckoo.sh/vmcloak/vcredist_2015_x86.exe",
+        "urls": [
+            "https://download.microsoft.com/download/9/3/F/93FCF1E7-E6A4-478B-96E7-D4B285925B00/vc_redist.x86.exe",
+            "https://cuckoo.sh/vmcloak/vcredist_2015_x86.exe",
+        ],
         "sha1": "bfb74e498c44d3a103ca3aa2831763fb417134d1"
     }, {
         "version": "2015",
         "arch": "amd64",
-        "url": "https://cuckoo.sh/vmcloak/vcredist_2015_x64.exe",
+        "urls": [
+            "https://download.microsoft.com/download/9/3/F/93FCF1E7-E6A4-478B-96E7-D4B285925B00/vc_redist.x64.exe",
+            "https://cuckoo.sh/vmcloak/vcredist_2015_x64.exe",
+        ],
         "sha1": "3155cb0f146b927fcc30647c1a904cd162548c8c"
+    }, {
+        # 14.0.24212.0
+        "version": "2015u1",
+        "arch": "x86",
+        "urls": [
+            "https://download.microsoft.com/download/6/D/F/6DF3FF94-F7F9-4F0B-838C-A328D1A7D0EE/vc_redist.x86.exe",
+        ],
+        "sha1": "89f20df555625e1796a60bba0fbd2f6bbc627370"
+    }, {
+        "version": "2015u1",
+        "arch": "amd64",
+        "urls": [
+            "https://download.microsoft.com/download/6/D/F/6DF3FF94-F7F9-4F0B-838C-A328D1A7D0EE/vc_redist.x64.exe",
+        ],
+        "sha1": "cd2fce1bf61637b2536b66ee52a9662473bbdc82"
+    }, {
+        # 14.0.24123.0
+        "version": "2015u2",
+        "arch": "x86",
+        "urls": [
+            "https://download.microsoft.com/download/0/6/4/064F84EA-D1DB-4EAA-9A5C-CC2F0FF6A638/vc_redist.x86.exe",
+        ],
+        "sha1": "e99e5b17b0ad882833bbdc8cf798dc56f9947a5e"
+    }, {
+        "version": "2015u2",
+        "arch": "amd64",
+        "urls": [
+            "https://download.microsoft.com/download/0/6/4/064F84EA-D1DB-4EAA-9A5C-CC2F0FF6A638/vc_redist.x64.exe",
+        ],
+        "sha1": "ff15c4f5da3c54f88676e6b44f3314b173835c28"
+    }, {
+        # 14.0.24215.1
+        "version": "2015u3",
+        "arch": "x86",
+        "urls": [
+            "https://download.microsoft.com/download/6/A/A/6AA4EDFF-645B-48C5-81CC-ED5963AEAD48/vc_redist.x86.exe",
+        ],
+        "sha1": "72211bd2e7dfc91ea7c8fac549c49c0543ba791b"
+    }, {
+        "version": "2015u3",
+        "arch": "amd64",
+        "urls": [
+            "https://download.microsoft.com/download/6/A/A/6AA4EDFF-645B-48C5-81CC-ED5963AEAD48/vc_redist.x64.exe",
+        ],
+        "sha1": "10b1683ea3ff5f36f225769244bf7e7813d54ad0"
     }]
-=======
-    exes = [
-        {
-            # 6.00.2900.2180
-            "version": "2005",
-            "arch": "x86",
-            "urls": [
-                "https://download.microsoft.com/download/d/3/4/d342efa6-3266-4157-a2ec-5174867be706/vcredist_x86.exe",
-            ],
-            "sha1": "47fba37de95fa0e2328cf2e5c8ebb954c4b7b93c"
-        },
-        {
-            "version": "2005",
-            "arch": "amd64",
-            "urls": [
-                "https://download.microsoft.com/download/9/1/4/914851c6-9141-443b-bdb4-8bad3a57bea9/vcredist_x64.exe",
-            ],
-            "sha1": "90a3d2a139c1a106bfccd98cbbd7c2c1d79f5ebe"
-        },
-        {
-            # 6.00.3790.0
-            "version": "2005sp1",
-            "arch": "x86",
-            "urls": [
-                "https://download.microsoft.com/download/e/1/c/e1c773de-73ba-494a-a5ba-f24906ecf088/vcredist_x86.exe",
-                "https://cuckoo.sh/vmcloak/vcredist_2005_x86.exe",
-            ],
-            "sha1": "7dfa98be78249921dd0eedb9a3dd809e7d215c8d"
-        },
-        {
-            "version": "2005sp1",
-            "arch": "amd64",
-            "urls": [
-                "https://download.microsoft.com/download/d/4/1/d41aca8a-faa5-49a7-a5f2-ea0aa4587da0/vcredist_x64.exe",
-                "https://cuckoo.sh/vmcloak/vcredist_2005_x64.exe",
-            ],
-            "sha1": "756f2c773d4733e3955bf7d8f1e959a7f5634b1a"
-        },
-        {
-            # 9.0.21022.08
-            "version": "2008",
-            "arch": "x86",
-            "urls": [
-                "https://download.microsoft.com/download/1/1/1/1116b75a-9ec3-481a-a3c8-1777b5381140/vcredist_x86.exe",
-            ],
-            "sha1": "56719288ab6514c07ac2088119d8a87056eeb94a"
-        },
-        {
-            "version": "2008",
-            "arch": "amd64",
-            "urls": [
-                "https://download.microsoft.com/download/d/2/4/d242c3fb-da5a-4542-ad66-f9661d0a8d19/vcredist_x64.exe",
-            ],
-            "sha1": "5580072a056fdd50cdf93d470239538636f8f3a9"
-        },
-        {
-            # 9.0.30729.17
-            "version": "2008sp1",
-            "arch": "x86",
-            "urls": [
-                "https://download.microsoft.com/download/d/d/9/dd9a82d0-52ef-40db-8dab-795376989c03/vcredist_x86.exe",
-                "https://cuckoo.sh/vmcloak/vcredist_2008_x86.exe",
-            ],
-            "sha1": "6939100e397cef26ec22e95e53fcd9fc979b7bc9"
-        },
-        {
-            "version": "2008sp1",
-            "arch": "amd64",
-            "urls": [
-                "https://cuckoo.sh/vmcloak/vcredist_2008_x64.exe",
-                "https://download.microsoft.com/download/2/d/6/2d61c766-107b-409d-8fba-c39e61ca08e8/vcredist_x64.exe",
-            ],
-            "sha1": "13674c43652b941dafd2049989afce63cb7c517b"
-        },
-        {
-            # 10.0.30319.01
-            "version": "2010",
-            "arch": "x86",
-            "urls": [
-                "https://download.microsoft.com/download/5/B/C/5BC5DBB3-652D-4DCE-B14A-475AB85EEF6E/vcredist_x86.exe",
-            ],
-            "sha1": "372d9c1670343d3fb252209ba210d4dc4d67d358"
-        },
-        {
-            "version": "2010",
-            "arch": "amd64",
-            "urls": [
-                "https://download.microsoft.com/download/3/2/2/3224B87F-CFA0-4E70-BDA3-3DE650EFEBA5/vcredist_x64.exe",
-            ],
-            "sha1": "b330b760a8f16d5a31c2dc815627f5eb40861008"
-        },
-        {
-            # 10.0.40219.01
-            "version": "2010sp1",
-            "arch": "x86",
-            "urls": [
-                "https://download.microsoft.com/download/C/6/D/C6D0FD4E-9E53-4897-9B91-836EBA2AACD3/vcredist_x86.exe",
-                "https://cuckoo.sh/vmcloak/vcredist_2010_x86.exe",
-            ],
-            "sha1": "b84b83a8a6741a17bfb5f3578b983c1de512589d"
-        },
-        {
-            "version": "2010sp1",
-            "arch": "amd64",
-            "urls": [
-                "https://download.microsoft.com/download/A/8/0/A80747C3-41BD-45DF-B505-E9710D2744E0/vcredist_x64.exe",
-                "https://cuckoo.sh/vmcloak/vcredist_2010_x64.exe",
-            ],
-            "sha1": "027d0c2749ec5eb21b031f46aee14c905206f482"
-        },
-        {
-            # 11.0.50727.1
-            "version": "2012",
-            "arch": "x86",
-            "urls": [
-                "https://download.microsoft.com/download/1/6/B/16B06F60-3B20-4FF2-B699-5E9B7962F9AE/vcredist_x86.exe",
-            ],
-            "sha1": "407951838ef622bbfd2e359f0019453dc9a124ed"
-        },
-        {
-            "version": "2012",
-            "arch": "amd64",
-            "urls": [
-                "https://download.microsoft.com/download/1/6/B/16B06F60-3B20-4FF2-B699-5E9B7962F9AE/vcredist_x64.exe",
-            ],
-            "sha1": "60727ca083e3625a76c3edbba22b40d8a35ffd6b"
-        },
-        {
-            "version": "2012u1",
-            "arch": "x86",
-            "urls": [
-                "https://download.microsoft.com/download/1/6/B/16B06F60-3B20-4FF2-B699-5E9B7962F9AE/VSU1/vcredist_x86.exe",
-            ],
-            "sha1": "d292afddbae41acb2a1dfe647e15336ad7375c6f"
-        },
-        {
-            "version": "2012u1",
-            "arch": "amd64",
-            "urls": [
-                "https://download.microsoft.com/download/1/6/B/16B06F60-3B20-4FF2-B699-5E9B7962F9AE/VSU1/vcredist_x64.exe",
-            ],
-            "sha1": "abe47e4996cf0409a794c1844f1fa8404032edb2"
-        },
-        {
-            "version": "2012u3",
-            "arch": "x86",
-            "urls": [
-                "https://download.microsoft.com/download/1/6/B/16B06F60-3B20-4FF2-B699-5E9B7962F9AE/VSU3/vcredist_x86.exe",
-            ],
-            "sha1": "7d6f654c16f9ce534bb2c4b1669d7dc039c433c9"
-        },
-        {
-            "version": "2012u3",
-            "arch": "amd64",
-            "urls": [
-                "https://download.microsoft.com/download/1/6/B/16B06F60-3B20-4FF2-B699-5E9B7962F9AE/VSU3/vcredist_x64.exe",
-            ],
-            "sha1": "c4ac45564e801e1bfd87936cac8a76c5754cdbd4"
-        },
-        {
-            "version": "2012u4",
-            "arch": "x86",
-            "urls": [
-                "https://download.microsoft.com/download/1/6/B/16B06F60-3B20-4FF2-B699-5E9B7962F9AE/VSU_4/vcredist_x86.exe",
-            ],
-            "sha1": "96b377a27ac5445328cbaae210fc4f0aaa750d3f"
-        },
-        {
-            "version": "2012u4",
-            "arch": "amd64",
-            "urls": [
-                "https://download.microsoft.com/download/1/6/B/16B06F60-3B20-4FF2-B699-5E9B7962F9AE/VSU_4/vcredist_x64.exe",
-            ],
-            "sha1": "1a5d93dddbc431ab27b1da711cd3370891542797"
-        },
-        {
-            # 12.0.30501.0
-            "version": "2013",
-            "arch": "x86",
-            "urls": [
-                "https://download.microsoft.com/download/2/E/6/2E61CFA4-993B-4DD4-91DA-3737CD5CD6E3/vcredist_x86.exe",
-                "https://cuckoo.sh/vmcloak/vcredist_2013_x86.exe",
-            ],
-            "sha1": "df7f0a73bfa077e483e51bfb97f5e2eceedfb6a3"
-        },
-        {
-            "version": "2013",
-            "arch": "amd64",
-            "urls": [
-                "https://download.microsoft.com/download/2/E/6/2E61CFA4-993B-4DD4-91DA-3737CD5CD6E3/vcredist_x64.exe",
-                "https://cuckoo.sh/vmcloak/vcredist_2013_x64.exe",
-            ],
-            "sha1": "8bf41ba9eef02d30635a10433817dbb6886da5a2"
-        },
-        {
-            # 12.0.40649.0
-            # https://support.microsoft.com/en-us/help/3138367/update-for-visual-c-2013-and-visual-c-redistributable-package
-            "version": "2013u4",
-            "arch": "x86",
-            "urls": [
-                "https://download.microsoft.com/download/c/c/2/cc2df5f8-4454-44b4-802d-5ea68d086676/vcredist_x86.exe",
-            ],
-            "sha1": "a2889d057d63da00f2f8ab9c4ed1e127bdf5db68"
-        },
-        {
-            "version": "2013u4",
-            "arch": "amd64",
-            "urls": [
-                "https://download.microsoft.com/download/c/c/2/cc2df5f8-4454-44b4-802d-5ea68d086676/vcredist_x64.exe",
-            ],
-            "sha1": "c990b86c2f8064c53f1de8c0bffe2d1c463aaa88"
-        },
-        {
-            # 12.0.40660.0
-            # https://support.microsoft.com/en-us/help/3179560/update-for-visual-c-2013-and-visual-c-redistributable-package
-            "version": "2013u5",
-            "arch": "x86",
-            "urls": [
-                "https://download.microsoft.com/download/0/5/6/056dcda9-d667-4e27-8001-8a0c6971d6b1/vcredist_x86.exe",
-            ],
-            "sha1": "2a07a32330d5131665378836d542478d3e7bd137"
-        },
-        {
-            "version": "2013u5",
-            "arch": "amd64",
-            "urls": [
-                "https://download.microsoft.com/download/0/5/6/056dcda9-d667-4e27-8001-8a0c6971d6b1/vcredist_x64.exe",
-            ],
-            "sha1": "261c2e77d288a513a9eb7849cf5afca6167d4fa2"
-        },
-        {
-            # 14.0.23026.0
-            "version": "2015",
-            "arch": "x86",
-            "urls": [
-                "https://download.microsoft.com/download/9/3/F/93FCF1E7-E6A4-478B-96E7-D4B285925B00/vc_redist.x86.exe",
-                "https://cuckoo.sh/vmcloak/vcredist_2015_x86.exe",
-            ],
-            "sha1": "bfb74e498c44d3a103ca3aa2831763fb417134d1"
-        },
-        {
-            "version": "2015",
-            "arch": "amd64",
-            "urls": [
-                "https://download.microsoft.com/download/9/3/F/93FCF1E7-E6A4-478B-96E7-D4B285925B00/vc_redist.x64.exe",
-                "https://cuckoo.sh/vmcloak/vcredist_2015_x64.exe",
-            ],
-            "sha1": "3155cb0f146b927fcc30647c1a904cd162548c8c"
-        },
-        {
-            # 14.0.24212.0
-            "version": "2015u1",
-            "arch": "x86",
-            "urls": [
-                "https://download.microsoft.com/download/6/D/F/6DF3FF94-F7F9-4F0B-838C-A328D1A7D0EE/vc_redist.x86.exe",
-            ],
-            "sha1": "89f20df555625e1796a60bba0fbd2f6bbc627370"
-        },
-        {
-            "version": "2015u1",
-            "arch": "amd64",
-            "urls": [
-                "https://download.microsoft.com/download/6/D/F/6DF3FF94-F7F9-4F0B-838C-A328D1A7D0EE/vc_redist.x64.exe",
-            ],
-            "sha1": "cd2fce1bf61637b2536b66ee52a9662473bbdc82"
-        },
-        {
-            # 14.0.24123.0
-            "version": "2015u2",
-            "arch": "x86",
-            "urls": [
-                "https://download.microsoft.com/download/0/6/4/064F84EA-D1DB-4EAA-9A5C-CC2F0FF6A638/vc_redist.x86.exe",
-            ],
-            "sha1": "e99e5b17b0ad882833bbdc8cf798dc56f9947a5e"
-        },
-        {
-            "version": "2015u2",
-            "arch": "amd64",
-            "urls": [
-                "https://download.microsoft.com/download/0/6/4/064F84EA-D1DB-4EAA-9A5C-CC2F0FF6A638/vc_redist.x64.exe",
-            ],
-            "sha1": "ff15c4f5da3c54f88676e6b44f3314b173835c28"
-        },
-        {
-            # 14.0.24215.1
-            "version": "2015u3",
-            "arch": "x86",
-            "urls": [
-                "https://download.microsoft.com/download/6/A/A/6AA4EDFF-645B-48C5-81CC-ED5963AEAD48/vc_redist.x86.exe",
-            ],
-            "sha1": "72211bd2e7dfc91ea7c8fac549c49c0543ba791b"
-        },
-        {
-            "version": "2015u3",
-            "arch": "amd64",
-            "urls": [
-                "https://download.microsoft.com/download/6/A/A/6AA4EDFF-645B-48C5-81CC-ED5963AEAD48/vc_redist.x64.exe",
-            ],
-            "sha1": "10b1683ea3ff5f36f225769244bf7e7813d54ad0"
-        },
-    ]
->>>>>>> f0fffb73
 
     def run(self):
         # Get the installation parameters required to start
